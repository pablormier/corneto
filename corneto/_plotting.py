from typing import Any, Dict, List, Literal, Optional, Union

import numpy as np

from corneto._graph import Attr, BaseGraph, EdgeType
from corneto.backend._base import EXPR_NAME_FLOW


def clip_quantiles(arr, q):
    if q < 0 or q > 1:
        raise ValueError(f"Clipping value must be between 0 and 1, got {q}")
    # compute the quantiles at clipping and 1-clipping and clip the flow
    q = np.quantile(arr, [q, 1 - q])
    return np.clip(arr, q[0], q[1])


def vertex_style(
    P,
    G,  # TODO: G should not be required
    vertex_var: str = "vertex_values",
    negative_color: str = "dodgerblue4",
    positive_color: str = "firebrick4",
    condition: Optional[int] = 0,
):
<<<<<<< HEAD
    if len(P.expr[vertex_var].value.shape) == 1:
        v_values = np.array(P.expr[vertex_var].value)
    else:
        v_values = np.array(P.expr[vertex_var].value[:, condition])
    vertex_attrs = dict()
    for vn, v in zip(G.V, v_values):
        vertex_attrs[vn] = dict()
        if v > 0:
            vertex_attrs[vn]["color"] = positive_color
            vertex_attrs[vn]["penwidth"] = "2"
        elif v < 0:
            vertex_attrs[vn]["color"] = negative_color
            vertex_attrs[vn]["penwidth"] = "2"
    return vertex_attrs
=======
    v_values = np.array(P.expr[vertex_var].value)
    return create_graphviz_vertex_attributes(
        G.V, v_values, negative_color=negative_color, positive_color=positive_color
    )
>>>>>>> 7dabb0fd


def edge_style(
    P,
    max_edge_width: float = 5,
    min_edge_width: float = 0.25,
    edge_var: str = "edge_values",
    negative_color: str = "dodgerblue4",
    positive_color: str = "firebrick4",
    condition: Optional[int] = 0,
):
<<<<<<< HEAD
    if len(P.expr[edge_var].value.shape) == 1:
        e_values = np.array(P.expr[edge_var].value)
    else:
        e_values = np.array(P.expr[edge_var].value[:, condition])
=======
    e_values = P.expr[edge_var].value
    if e_values is None:
        raise ValueError(
            f"""Variable {edge_var} in the problem, but values are None.
            Has the problem been solved?"""
        )
    return create_graphviz_edge_attributes(
        e_values,
        max_edge_width=max_edge_width,
        min_edge_width=min_edge_width,
        negative_color=negative_color,
        positive_color=positive_color,
    )


def create_graphviz_edge_attributes(
    edge_values: Union[List, np.ndarray],
    max_edge_width: float = 5,
    min_edge_width: float = 0.25,
    negative_color: str = "dodgerblue4",
    positive_color: str = "firebrick4",
):
    e_values = np.array(edge_values)
>>>>>>> 7dabb0fd
    edge_attrs = dict()
    for i, v in enumerate(e_values):
        if abs(v) > 0:
            edge_width = max_edge_width
        else:
            edge_width = min_edge_width
        edge_attrs[i] = {"penwidth": str(edge_width)}
        if e_values[i] > 0:
            edge_attrs[i]["color"] = positive_color
        elif e_values[i] < 0:
            edge_attrs[i]["color"] = negative_color
        else:
            edge_attrs[i]["color"] = "black"
    return edge_attrs


def create_graphviz_vertex_attributes(
    graph_vertices: List,
    vertex_values: Union[List, np.ndarray],
    negative_color: str = "dodgerblue4",
    positive_color: str = "firebrick4",
):
    v_values = np.array(vertex_values)
    if len(v_values) != len(graph_vertices):
        raise ValueError(
            f"""Length of vertex_values ({len(v_values)}) does not match the number
            of vertices ({len(graph_vertices)})"""
        )
    vertex_attrs = dict()
    for vn, v in zip(graph_vertices, v_values):
        vertex_attrs[vn] = dict()
        if v > 0:
            vertex_attrs[vn]["color"] = positive_color
            vertex_attrs[vn]["penwidth"] = "2"
        elif v < 0:
            vertex_attrs[vn]["color"] = negative_color
            vertex_attrs[vn]["penwidth"] = "2"
    return vertex_attrs


def flow_style(
    P,
    max_edge_width: float = 5,
    min_edge_width: float = 0.25,
    flow_name: str = EXPR_NAME_FLOW,
    positive_color: str = "dodgerblue4",
    negative_color: str = "firebrick4",
    zero_flow_threshold: float = 1e-6,
    scale: Optional[Literal["log", "std"]] = "log",
    clip_quantil: Optional[float] = 0.05,
):
    flow = np.array(P.expr[flow_name].value)
    flow[np.abs(flow) < zero_flow_threshold] = 0
    if scale is not None:
        if scale == "log":
            flow = np.log10(np.abs(flow) + 1e-6) * np.sign(flow)
        elif scale == "std":
            flow = flow / np.std(flow)
        else:
            raise ValueError(f"Unknown normalization method: {scale}")
    if clip_quantil is not None:
        flow = clip_quantiles(flow, clip_quantil)
    max_flow = max(np.max(np.abs(flow)), 1e-6)
    edge_attrs = dict()
    for i, v in enumerate(flow):
        # Apply threshold edge width
        if abs(v) > 0:
            edge_width = max_edge_width
        else:
            edge_width = min_edge_width
        if scale is not None:
            edge_width = min_edge_width + (max_edge_width - min_edge_width) * abs(
                v / max_flow
            )
        edge_attrs[i] = {"penwidth": str(edge_width)}
        if flow[i] > 0:
            edge_attrs[i]["color"] = positive_color
        elif flow[i] < 0:
            edge_attrs[i]["color"] = negative_color
        else:
            edge_attrs[i]["color"] = "black"
    return edge_attrs


def _create_vertices(g, e, vertex_props=None):
    if vertex_props is None:
        vertex_props = {}
    v_s, v_t = [], []
    i, (s, t) = e

    # Function to update node properties with user-provided properties
    def update_node_props(v_name, default_shape):
        # Merge default shape with user provided properties, if any
        props = {"shape": default_shape}
        if v_name in vertex_props:
            props.update(vertex_props[v_name])
        g.node(v_name, **props)

    if len(s) == 0:
        v_name = f"e_{i}_source"
        update_node_props(v_name, "point")  # Updated to use helper function
        v_s.append(v_name)

    if len(t) == 0:
        v_name = f"e_{i}_target"
        update_node_props(v_name, "point")  # Updated to use helper function
        v_t.append(v_name)

    for v in s:
        v_name = str(v)
        v_s.append(v_name)
        update_node_props(v_name, "circle")  # Updated to use helper function

    for v in t:
        v_name = str(v)
        v_t.append(v_name)
        update_node_props(v_name, "circle")  # Updated to use helper function

    return v_s, v_t


def to_graphviz(
    graph: BaseGraph,
    graph_attr: Optional[Dict[str, str]] = None,
    node_attr: Optional[Dict[str, str]] = None,
    edge_attr: Optional[Dict[str, str]] = None,
    custom_edge_attr: Optional[Dict[int, Dict[str, str]]] = None,
    custom_vertex_attr: Optional[Dict[str, Dict[str, str]]] = None,
    layout: str = "dot",
    orphan_edges: bool = True,
) -> Any:
    import graphviz  # type: ignore

    is_hypergraph = False
    if custom_edge_attr is None:
        custom_edge_attr = {}
    if custom_vertex_attr is None:
        custom_vertex_attr = {}
    if node_attr is None:
        node_attr = dict(fixedsize="true")
    g = graphviz.Digraph(
        engine=layout, graph_attr=graph_attr, node_attr=node_attr, edge_attr=edge_attr
    )
    for e in graph.edges():
        i, (s, t) = e
        if not orphan_edges and (len(s) == 0 or len(t) == 0):
            continue
        v_s, v_t = _create_vertices(g, e, vertex_props=custom_vertex_attr)
        if len(s) > 1 or len(t) > 1:
            is_hypergraph = True
            edge_center = f"e_{i}_center"
            g.node(edge_center, shape="square", width="0.1", height="0.1", label="")

            for v in v_s:
                e_attr = dict(arrowtail="none", arrowhead="none", dir="both")
                e_attr.update(custom_edge_attr.get(i, {}))
                g.edge(v, edge_center, **e_attr)
            for v in v_t:
                e_attr = custom_edge_attr.get(i, {})
                g.edge(edge_center, v, **e_attr)
        else:
            if (
                graph.get_attr_edge(i).get_attr(Attr.EDGE_TYPE, "")
                == EdgeType.UNDIRECTED.value
            ):
                e_attr = dict(arrowhead="none", dir="none")
                e_attr.update(custom_edge_attr.get(i, {}))
                g.edge(v_s[0], v_t[0], **e_attr)
            else:
                head = "normal"
                if graph.get_attr_edge(i).get("interaction", 0) < 0:
                    head = "tee"
                e_attr = dict(arrowhead=head)
                e_attr.update(custom_edge_attr.get(i, {}))
                g.edge(v_s[0], v_t[0], **e_attr)
    if is_hypergraph and graph_attr is None:
        g.graph_attr["splines"] = "true"
    return g<|MERGE_RESOLUTION|>--- conflicted
+++ resolved
@@ -22,27 +22,10 @@
     positive_color: str = "firebrick4",
     condition: Optional[int] = 0,
 ):
-<<<<<<< HEAD
-    if len(P.expr[vertex_var].value.shape) == 1:
-        v_values = np.array(P.expr[vertex_var].value)
-    else:
-        v_values = np.array(P.expr[vertex_var].value[:, condition])
-    vertex_attrs = dict()
-    for vn, v in zip(G.V, v_values):
-        vertex_attrs[vn] = dict()
-        if v > 0:
-            vertex_attrs[vn]["color"] = positive_color
-            vertex_attrs[vn]["penwidth"] = "2"
-        elif v < 0:
-            vertex_attrs[vn]["color"] = negative_color
-            vertex_attrs[vn]["penwidth"] = "2"
-    return vertex_attrs
-=======
     v_values = np.array(P.expr[vertex_var].value)
     return create_graphviz_vertex_attributes(
         G.V, v_values, negative_color=negative_color, positive_color=positive_color
     )
->>>>>>> 7dabb0fd
 
 
 def edge_style(
@@ -54,12 +37,6 @@
     positive_color: str = "firebrick4",
     condition: Optional[int] = 0,
 ):
-<<<<<<< HEAD
-    if len(P.expr[edge_var].value.shape) == 1:
-        e_values = np.array(P.expr[edge_var].value)
-    else:
-        e_values = np.array(P.expr[edge_var].value[:, condition])
-=======
     e_values = P.expr[edge_var].value
     if e_values is None:
         raise ValueError(
@@ -83,7 +60,6 @@
     positive_color: str = "firebrick4",
 ):
     e_values = np.array(edge_values)
->>>>>>> 7dabb0fd
     edge_attrs = dict()
     for i, v in enumerate(e_values):
         if abs(v) > 0:
